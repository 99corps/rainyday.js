<html>
	<head>
		<style media="screen" type="text/css">
			img { display: none; }
			body { overflow: hidden; }
			#canvas { position: absolute; top: 0px; left: 0px; }
		</style>
		<script src="rainyday.js" type="text/javascript"></script>
		<script type="text/javascript">
 			function demo() {
 				var hash = window.location.hash.substring(1);
<<<<<<< HEAD
 				var settings = {};
 				if (hash == "demo1") {
 					settings.collisions = false;
 					settings.trail = true;
 					settings.gravitythreshold = 3;

 					var rd =  new RainyDay('canvas','forest', settings);
 					var presets = [];
 					presets[0] = rd.preset(0, 2, 0.88);
 					presets[1] = rd.preset(3, 3, 1);
					rd.rain(presets, 10);
 				} else if (hash == "demo2") {
 					settings.collisions = false;
 					settings.gravitythreshold = 3;

 					var rd =  new RainyDay('canvas','city', settings);
 					var presets = [];
 					presets[0] = rd.preset(3, 3, 1);
					rd.rain(presets, 100);
 				}
=======
 				if (hash == "full") {
 					var engine =  new RainyDay('canvas','forest', window.innerWidth, window.innerHeight);
 					engine.trail = engine.TRAIL_DROPS;
 					engine.reflection = engine.REFLECTION_HQ;
 					engine.gravity = engine.GRAVITY_SIMPLE;
					engine.rain([
						engine.preset(0, 2, 0.88),
						engine.preset(3, 3, 1)
					], 10);
 				} else if (hash == "light") {
 					var engine = new RainyDay('canvas','city', window.innerWidth, window.innerHeight);
 					engine.trail = engine.TRAIL_DROPS;
 					engine.reflection = engine.REFLECTION_HQ;
 					engine.gravity = engine.GRAVITY_SIMPLE;
					engine.rain([
						engine.preset(3, 3, 1)
					], 100);
 				} else if (hash == "heavy") {
 					var engine =  new RainyDay('canvas','water', window.innerWidth, window.innerHeight);
 					engine.trail = engine.TRAIL_DROPS;
 					engine.reflection = engine.REFLECTION_HQ;
 					engine.gravity = engine.GRAVITY_SIMPLE;
					engine.rain([
						engine.preset(4, 8, 0.66),
						engine.preset(8, 10, 1)
					], 50);
 				} else if (hash == "pic") {
 					var engine =  new RainyDay('canvas','street', window.innerWidth, window.innerHeight);
 					engine.reflection = engine.REFLECTION_HQ;
					engine.rain([
						engine.preset(2, 3, 225),
						engine.preset(8, 10, 100)
					]);
 				} else if (hash == "minitest") {
					var engine =  new RainyDay('canvas','street', window.innerWidth, window.innerHeight);
					engine.reflection = engine.REFLECTION_HQ;
					for (var x = 100; x < window.innerWidth; x += 100) {
						for (var y = 100; y < window.innerHeight; y += 100) {
							engine.putDrop(new Drop(engine, x, y, Math.random()*10, Math.random()*10));
						}
					}
				}
>>>>>>> d6641f09
 			}
		</script>
	</head>
	<body onload="demo();">
		<img id="forest" src="forest.jpg" />
		<img id="city" src="city.jpg" />
		<div id="cholder">
			<canvas id="canvas"></canvas>
		</div>
	</body>
</html><|MERGE_RESOLUTION|>--- conflicted
+++ resolved
@@ -9,29 +9,7 @@
 		<script type="text/javascript">
  			function demo() {
  				var hash = window.location.hash.substring(1);
-<<<<<<< HEAD
- 				var settings = {};
  				if (hash == "demo1") {
- 					settings.collisions = false;
- 					settings.trail = true;
- 					settings.gravitythreshold = 3;
-
- 					var rd =  new RainyDay('canvas','forest', settings);
- 					var presets = [];
- 					presets[0] = rd.preset(0, 2, 0.88);
- 					presets[1] = rd.preset(3, 3, 1);
-					rd.rain(presets, 10);
- 				} else if (hash == "demo2") {
- 					settings.collisions = false;
- 					settings.gravitythreshold = 3;
-
- 					var rd =  new RainyDay('canvas','city', settings);
- 					var presets = [];
- 					presets[0] = rd.preset(3, 3, 1);
-					rd.rain(presets, 100);
- 				}
-=======
- 				if (hash == "full") {
  					var engine =  new RainyDay('canvas','forest', window.innerWidth, window.innerHeight);
  					engine.trail = engine.TRAIL_DROPS;
  					engine.reflection = engine.REFLECTION_HQ;
@@ -40,7 +18,7 @@
 						engine.preset(0, 2, 0.88),
 						engine.preset(3, 3, 1)
 					], 10);
- 				} else if (hash == "light") {
+ 				} else if (hash == "demo2") {
  					var engine = new RainyDay('canvas','city', window.innerWidth, window.innerHeight);
  					engine.trail = engine.TRAIL_DROPS;
  					engine.reflection = engine.REFLECTION_HQ;
@@ -48,32 +26,7 @@
 					engine.rain([
 						engine.preset(3, 3, 1)
 					], 100);
- 				} else if (hash == "heavy") {
- 					var engine =  new RainyDay('canvas','water', window.innerWidth, window.innerHeight);
- 					engine.trail = engine.TRAIL_DROPS;
- 					engine.reflection = engine.REFLECTION_HQ;
- 					engine.gravity = engine.GRAVITY_SIMPLE;
-					engine.rain([
-						engine.preset(4, 8, 0.66),
-						engine.preset(8, 10, 1)
-					], 50);
- 				} else if (hash == "pic") {
- 					var engine =  new RainyDay('canvas','street', window.innerWidth, window.innerHeight);
- 					engine.reflection = engine.REFLECTION_HQ;
-					engine.rain([
-						engine.preset(2, 3, 225),
-						engine.preset(8, 10, 100)
-					]);
- 				} else if (hash == "minitest") {
-					var engine =  new RainyDay('canvas','street', window.innerWidth, window.innerHeight);
-					engine.reflection = engine.REFLECTION_HQ;
-					for (var x = 100; x < window.innerWidth; x += 100) {
-						for (var y = 100; y < window.innerHeight; y += 100) {
-							engine.putDrop(new Drop(engine, x, y, Math.random()*10, Math.random()*10));
-						}
-					}
-				}
->>>>>>> d6641f09
+ 				}
  			}
 		</script>
 	</head>
